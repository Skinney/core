
if (!Elm.fullscreen) {

<<<<<<< HEAD
    (function() {
        'use strict';

        var Display = { FULLSCREEN: 0, COMPONENT: 1, NONE: 2 };

        Elm.fullscreen = function(module, ports) {
            var container = document.createElement('div');
            document.body.appendChild(container);
            return init(Display.FULLSCREEN, container, module, ports || {});
        };

        Elm.embed = function(module, container, ports) {
            var tag = container.tagName;
            if (tag !== 'DIV') {
                throw new Error('Elm.node must be given a DIV, not a ' + tag + '.');
            }
            return init(Display.COMPONENT, container, module, ports || {});
        };

        Elm.worker = function(module, ports) {
            return init(Display.NONE, {}, module, ports || {});
        };

        function init(display, container, module, ports, moduleToReplace) {
            // defining state needed for an instance of the Elm RTS
            var inputs = [];

            /* OFFSET
             * Elm's time traveling debugger lets you pause time. This means
             * "now" may be shifted a bit into the past. By wrapping Date.now()
             * we can manage this.
             */
            var timer = {
                programStart : Date.now(),
                now: function() {
                    return Date.now();
                }
            };

            var updateInProgress = false;
            function notify(id, v) {
                if (updateInProgress) {
                    throw new Error(
                        'The notify function has been called synchronously!\n' +
                        'This can lead to frames being dropped.\n' +
                        'Definitely report this to <https://github.com/elm-lang/Elm/issues>\n');
                }
                updateInProgress = true;
                var timestep = timer.now();
                for (var i = inputs.length; i--; ) {
                    inputs[i].recv(timestep, id, v);
                }
                updateInProgress = false;
            }
            function setTimeout(func, delay) {
                return window.setTimeout(func, delay);
            }

            var listeners = [];
            function addListener(relevantInputs, domNode, eventName, func) {
                domNode.addEventListener(eventName, func);
                var listener = {
                    relevantInputs: relevantInputs,
                    domNode: domNode,
                    eventName: eventName,
                    func: func
                };
                listeners.push(listener);
            }

            var portUses = {}
            for (var key in ports) {
                portUses[key] = 0;
            }
            // create the actual RTS. Any impure modules will attach themselves to this
            // object. This permits many Elm programs to be embedded per document.
            var elm = {
                notify: notify,
                setTimeout: setTimeout,
                node: container,
                addListener: addListener,
                inputs: inputs,
                timer: timer,
                ports: { incoming:ports, outgoing:{}, uses:portUses },

                isFullscreen: function() { return display === Display.FULLSCREEN; },
                isEmbed: function() { return display === Display.COMPONENT; },
                isWorker: function() { return display === Display.NONE; }
            };

            function swap(newModule) {
                removeListeners(listeners);
                var div = document.createElement('div');
                var newElm = init(display, div, newModule, ports, elm);
                inputs = [];
                // elm.swap = newElm.swap;
                return newElm;
            }

            function dispose() {
                removeListeners(listeners);
                inputs = [];
            }

            var Module = {};
            try {
                Module = module.make(elm);
                checkPorts(elm);
            }
            catch (error) {
                if (typeof container.appendChild == 'undefined') {
                    console.log(error.message);
                } else {
                    container.appendChild(errorNode(error.message));
                }
                throw error;
            }
            inputs = filterDeadInputs(inputs);
            filterListeners(inputs, listeners);
            addReceivers(elm.ports.outgoing);
            if (display !== Display.NONE) {
                var graphicsNode = initGraphics(elm, Module);
            }
            if (typeof moduleToReplace !== 'undefined') {
                hotSwap(moduleToReplace, elm);

                // rerender scene if graphics are enabled.
                if (typeof graphicsNode !== 'undefined') {
                    graphicsNode.recv(0, true, 0);
                }
            }

            return {
                swap:swap,
                ports:elm.ports.outgoing,
                dispose:dispose
            };
        };

        function checkPorts(elm) {
            var portUses = elm.ports.uses;
            for (var key in portUses) {
                var uses = portUses[key]
                if (uses === 0) {
                    throw new Error(
                        "Initialization Error: provided port '" + key +
                        "' to a module that does not take it as in input.\n" +
                        "Remove '" + key + "' from the module initialization code.");
                } else if (uses > 1) {
                    throw new Error(
                        "Initialization Error: port '" + key +
                        "' has been declared multiple times in the Elm code.\n" +
                        "Remove declarations until there is exactly one.");
                }
            }
        }

        function errorNode(message) {
            var code = document.createElement('code');

            var lines = message.split('\n');
            code.appendChild(document.createTextNode(lines[0]));
            code.appendChild(document.createElement('br'));
            code.appendChild(document.createElement('br'));
            for (var i = 1; i < lines.length; ++i) {
                code.appendChild(document.createTextNode('\u00A0 \u00A0 ' + lines[i]));
                code.appendChild(document.createElement('br'));
            }
            code.appendChild(document.createElement('br'));
            code.appendChild(document.createTextNode("Open the developer console for more details."));
            return code;
        }


        //// FILTER SIGNALS ////

        // TODO: move this code into the signal module and create a function
        // Signal.initializeGraph that actually instantiates everything.

        function filterListeners(inputs, listeners) {
            loop:
            for (var i = listeners.length; i--; ) {
                var listener = listeners[i];
                for (var j = inputs.length; j--; ) {
                    if (listener.relevantInputs.indexOf(inputs[j].id) >= 0) {
                        continue loop;
                    }
                }
                listener.domNode.removeEventListener(listener.eventName, listener.func);
            }
        }

        function removeListeners(listeners) {
            for (var i = listeners.length; i--; ) {
                var listener = listeners[i];
                listener.domNode.removeEventListener(listener.eventName, listener.func);
            }
        }

        // add receivers for built-in ports if they are defined
        function addReceivers(ports) {
            if ('log' in ports) {
                ports.log.subscribe(function(v) { console.log(v) });
            }
            if ('stdout' in ports) {
                var process = process || {};
                var handler = process.stdout
                    ? function(v) { process.stdout.write(v); }
                    : function(v) { console.log(v); };
                ports.stdout.subscribe(handler);
            }
            if ('stderr' in ports) {
                var process = process || {};
                var handler = process.stderr
                    ? function(v) { process.stderr.write(v); }
                    : function(v) { console.error(v); };
                ports.stderr.subscribe(handler);
            }
            if ('title' in ports) {
                if (typeof ports.title === 'string') {
                    document.title = ports.title;
                } else {
                    ports.title.subscribe(function(v) { document.title = v; });
                }
            }
            if ('redirect' in ports) {
                ports.redirect.subscribe(function(v) {
                    if (v.length > 0) window.location = v;
                });
            }
            if ('favicon' in ports) {
                if (typeof ports.favicon === 'string') {
                    changeFavicon(ports.favicon);
                } else {
                    ports.favicon.subscribe(changeFavicon);
                }
            }
            function changeFavicon(src) {
                var link = document.createElement('link');
                var oldLink = document.getElementById('elm-favicon');
                link.id = 'elm-favicon';
                link.rel = 'shortcut icon';
                link.href = src;
                if (oldLink) {
                    document.head.removeChild(oldLink);
                }
                document.head.appendChild(link);
            }
        }


        function filterDeadInputs(inputs) {
            var temp = [];
            for (var i = inputs.length; i--; ) {
                if (isAlive(inputs[i])) temp.push(inputs[i]);
            }
            return temp;
        }


        function isAlive(input) {
            if (!('defaultNumberOfKids' in input)) return true;
            var len = input.kids.length;
            if (len === 0) return false;
            if (len > input.defaultNumberOfKids) return true;
            var alive = false;
            for (var i = len; i--; ) {
                alive = alive || isAlive(input.kids[i]);
            }
            return alive;
        }


        ////  RENDERING  ////

        function initGraphics(elm, Module) {
            if (!('main' in Module)) {
                throw new Error("'main' is missing! What do I display?!");
            }

            var signalGraph = Module.main;

            // make sure the signal graph is actually a signal & extract the visual model
            var Signal = Elm.Signal.make(elm);
            if (!('recv' in signalGraph)) {
                signalGraph = Signal.constant(signalGraph);
            }
            var initialScene = signalGraph.value;

            // Figure out what the render functions should be
            var render;
            var update;
            if (initialScene.props) {
                var Element = Elm.Native.Graphics.Element.make(elm);
                render = Element.render;
                update = Element.updateAndReplace;
            } else {
                var VirtualDom = Elm.Native.VirtualDom.make(elm);
                render = VirtualDom.render;
                update = VirtualDom.updateAndReplace;
            }

            // Add the initialScene to the DOM
            var container = elm.node;
            var node = render(initialScene);
            while (container.firstChild) {
                container.removeChild(container.firstChild);
            }
            container.appendChild(node);

            var _requestAnimationFrame =
                typeof requestAnimationFrame !== 'undefined'
                    ? requestAnimationFrame
                    : function(cb) { setTimeout(cb, 1000/60); }
                    ;

            // domUpdate is called whenever the main Signal changes.
            //
            // domUpdate and drawCallback implement a small state machine in order
            // to schedule only 1 draw per animation frame. This enforces that
            // once draw has been called, it will not be called again until the
            // next frame.
            //
            // drawCallback is scheduled whenever
            // 1. The state transitions from PENDING_REQUEST to EXTRA_REQUEST, or
            // 2. The state transitions from NO_REQUEST to PENDING_REQUEST
            //
            // Invariants:
            // 1. In the NO_REQUEST state, there is never a scheduled drawCallback.
            // 2. In the PENDING_REQUEST and EXTRA_REQUEST states, there is always exactly 1
            //    scheduled drawCallback.
            var NO_REQUEST = 0;
            var PENDING_REQUEST = 1;
            var EXTRA_REQUEST = 2;
            var state = NO_REQUEST;
            var savedScene = initialScene;
            var scheduledScene = initialScene;

            function domUpdate(newScene) {
                scheduledScene = newScene;

                switch (state) {
                    case NO_REQUEST:
                        _requestAnimationFrame(drawCallback);
                        state = PENDING_REQUEST;
                        return;
                    case PENDING_REQUEST:
                        state = PENDING_REQUEST;
                        return;
                    case EXTRA_REQUEST:
                        state = PENDING_REQUEST;
                        return;
                }
            }

            function drawCallback() {
                switch (state) {
                    case NO_REQUEST:
                        // This state should not be possible. How can there be no
                        // request, yet somehow we are actively fulfilling a
                        // request?
                        throw new Error(
                            "Unexpected draw callback.\n" +
                            "Please report this to <https://github.com/elm-lang/core/issues>."
                        );

                    case PENDING_REQUEST:
                        // At this point, we do not *know* that another frame is
                        // needed, but we make an extra request to rAF just in
                        // case. It's possible to drop a frame if rAF is called
                        // too late, so we just do it preemptively.
                        _requestAnimationFrame(drawCallback);
                        state = EXTRA_REQUEST;

                        // There's also stuff we definitely need to draw.
                        draw();
                        return;

                    case EXTRA_REQUEST:
                        // Turns out the extra request was not needed, so we will
                        // stop calling rAF. No reason to call it all the time if
                        // no one needs it.
                        state = NO_REQUEST;
                        return;
                }
            }

            function draw() {
                update(elm.node.firstChild, savedScene, scheduledScene);
                if (elm.Native.Window) {
                    elm.Native.Window.values.resizeIfNeeded();
                }
                savedScene = scheduledScene;
            }

            var renderer = A2(Signal.map, domUpdate, signalGraph);

            // must check for resize after 'renderer' is created so
            // that changes show up.
            if (elm.Native.Window) {
                elm.Native.Window.values.resizeIfNeeded();
            }

            return renderer;
        }

        //// HOT SWAPPING ////

        // Returns boolean indicating if the swap was successful.
        // Requires that the two signal graphs have exactly the same
        // structure.
        function hotSwap(from, to) {
            function similar(nodeOld,nodeNew) {
                var idOkay = nodeOld.id === nodeNew.id;
                var lengthOkay = nodeOld.kids.length === nodeNew.kids.length;
                return idOkay && lengthOkay;
            }
            function swap(nodeOld,nodeNew) {
                nodeNew.value = nodeOld.value;
                return true;
            }
            var canSwap = depthFirstTraversals(similar, from.inputs, to.inputs);
            if (canSwap) {
                depthFirstTraversals(swap, from.inputs, to.inputs);
            }
            from.node.parentNode.replaceChild(to.node, from.node);

            return canSwap;
        }

        // Returns false if the node operation f ever fails.
        function depthFirstTraversals(f, queueOld, queueNew) {
            if (queueOld.length !== queueNew.length) return false;
            queueOld = queueOld.slice(0);
            queueNew = queueNew.slice(0);

            var seen = [];
            while (queueOld.length > 0 && queueNew.length > 0) {
                var nodeOld = queueOld.pop();
                var nodeNew = queueNew.pop();
                if (seen.indexOf(nodeOld.id) < 0) {
                    if (!f(nodeOld, nodeNew)) return false;
                    queueOld = queueOld.concat(nodeOld.kids);
                    queueNew = queueNew.concat(nodeNew.kids);
                    seen.push(nodeOld.id);
                }
            }
            return true;
        }
    }());

    function F2(fun) {
        function wrapper(a) { return function(b) { return fun(a,b) } }
        wrapper.arity = 2;
        wrapper.func = fun;
        return wrapper;
    }

    function F3(fun) {
        function wrapper(a) {
            return function(b) { return function(c) { return fun(a,b,c) }}
        }
        wrapper.arity = 3;
        wrapper.func = fun;
        return wrapper;
    }

    function F4(fun) {
        function wrapper(a) { return function(b) { return function(c) {
            return function(d) { return fun(a,b,c,d) }}}
        }
        wrapper.arity = 4;
        wrapper.func = fun;
        return wrapper;
    }

    function F5(fun) {
        function wrapper(a) { return function(b) { return function(c) {
            return function(d) { return function(e) { return fun(a,b,c,d,e) }}}}
        }
        wrapper.arity = 5;
        wrapper.func = fun;
        return wrapper;
    }

    function F6(fun) {
        function wrapper(a) { return function(b) { return function(c) {
            return function(d) { return function(e) { return function(f) {
            return fun(a,b,c,d,e,f) }}}}}
        }
        wrapper.arity = 6;
        wrapper.func = fun;
        return wrapper;
    }

    function F7(fun) {
        function wrapper(a) { return function(b) { return function(c) {
            return function(d) { return function(e) { return function(f) {
            return function(g) { return fun(a,b,c,d,e,f,g) }}}}}}
        }
        wrapper.arity = 7;
        wrapper.func = fun;
        return wrapper;
    }

    function F8(fun) {
        function wrapper(a) { return function(b) { return function(c) {
            return function(d) { return function(e) { return function(f) {
            return function(g) { return function(h) {
            return fun(a,b,c,d,e,f,g,h)}}}}}}}
        }
        wrapper.arity = 8;
        wrapper.func = fun;
        return wrapper;
    }

    function F9(fun) {
        function wrapper(a) { return function(b) { return function(c) {
            return function(d) { return function(e) { return function(f) {
            return function(g) { return function(h) { return function(i) {
            return fun(a,b,c,d,e,f,g,h,i) }}}}}}}}
        }
        wrapper.arity = 9;
        wrapper.func = fun;
        return wrapper;
    }

    function A2(fun,a,b) {
        return fun.arity === 2
            ? fun.func(a,b)
            : fun(a)(b);
    }
    function A3(fun,a,b,c) {
        return fun.arity === 3
            ? fun.func(a,b,c)
            : fun(a)(b)(c);
    }
    function A4(fun,a,b,c,d) {
        return fun.arity === 4
            ? fun.func(a,b,c,d)
            : fun(a)(b)(c)(d);
    }
    function A5(fun,a,b,c,d,e) {
        return fun.arity === 5
            ? fun.func(a,b,c,d,e)
            : fun(a)(b)(c)(d)(e);
    }
    function A6(fun,a,b,c,d,e,f) {
        return fun.arity === 6
            ? fun.func(a,b,c,d,e,f)
            : fun(a)(b)(c)(d)(e)(f);
    }
    function A7(fun,a,b,c,d,e,f,g) {
        return fun.arity === 7
            ? fun.func(a,b,c,d,e,f,g)
            : fun(a)(b)(c)(d)(e)(f)(g);
    }
    function A8(fun,a,b,c,d,e,f,g,h) {
        return fun.arity === 8
            ? fun.func(a,b,c,d,e,f,g,h)
            : fun(a)(b)(c)(d)(e)(f)(g)(h);
    }
    function A9(fun,a,b,c,d,e,f,g,h,i) {
        return fun.arity === 9
            ? fun.func(a,b,c,d,e,f,g,h,i)
            : fun(a)(b)(c)(d)(e)(f)(g)(h)(i);
    }
=======
	(function() {
		'use strict';

		var Display = {
			FULLSCREEN: 0,
			COMPONENT: 1,
			NONE: 2
		};

		Elm.fullscreen = function(module, ports)
		{
			var container = document.createElement('div');
			document.body.appendChild(container);
			return init(Display.FULLSCREEN, container, module, ports || {});
		};

		Elm.embed = function(module, container, ports)
		{
			var tag = container.tagName;
			if (tag !== 'DIV')
			{
				throw new Error('Elm.node must be given a DIV, not a ' + tag + '.');
			}
			return init(Display.COMPONENT, container, module, ports || {});
		};

		Elm.worker = function(module, ports)
		{
			return init(Display.NONE, {}, module, ports || {});
		};

		function init(display, container, module, ports, moduleToReplace)
		{
			// defining state needed for an instance of the Elm RTS
			var inputs = [];

			/* OFFSET
			 * Elm's time traveling debugger lets you pause time. This means
			 * "now" may be shifted a bit into the past. By wrapping Date.now()
			 * we can manage this.
			 */
			var timer = {
				programStart: Date.now(),
				now: function()
				{
					return Date.now();
				}
			};

			var updateInProgress = false;
			function notify(id, v)
			{
				if (updateInProgress)
				{
					throw new Error(
						'The notify function has been called synchronously!\n' +
						'This can lead to frames being dropped.\n' +
						'Definitely report this to <https://github.com/elm-lang/Elm/issues>\n');
				}
				updateInProgress = true;
				var timestep = timer.now();
				for (var i = inputs.length; i--; )
				{
					inputs[i].recv(timestep, id, v);
				}
				updateInProgress = false;
			}
			function setTimeout(func, delay)
			{
				window.setTimeout(func, delay);
			}

			var listeners = [];
			function addListener(relevantInputs, domNode, eventName, func)
			{
				domNode.addEventListener(eventName, func);
				var listener = {
					relevantInputs: relevantInputs,
					domNode: domNode,
					eventName: eventName,
					func: func
				};
				listeners.push(listener);
			}

			var portUses = {}
			for (var key in ports)
			{
				portUses[key] = 0;
			}
			// create the actual RTS. Any impure modules will attach themselves to this
			// object. This permits many Elm programs to be embedded per document.
			var elm = {
				notify: notify,
				setTimeout: setTimeout,
				node: container,
				addListener: addListener,
				inputs: inputs,
				timer: timer,
				ports: {
					incoming: ports,
					outgoing: {},
					uses: portUses
				},

				isFullscreen: function() { return display === Display.FULLSCREEN; },
				isEmbed: function() { return display === Display.COMPONENT; },
				isWorker: function() { return display === Display.NONE; }
			};

			function swap(newModule)
			{
				removeListeners(listeners);
				var div = document.createElement('div');
				var newElm = init(display, div, newModule, ports, elm);
				inputs = [];
				// elm.swap = newElm.swap;
				return newElm;
			}

			function dispose()
			{
				removeListeners(listeners);
				inputs = [];
			}

			var Module = {};
			try
			{
				Module = module.make(elm);
				checkPorts(elm);
			}
			catch (error)
			{
				if (typeof container.appendChild == 'undefined')
				{
					console.log(error.message);
				}
				else
				{
					container.appendChild(errorNode(error.message));
				}
				throw error;
			}

			var rootNode = { kids: inputs };
			trimDeadNodes(rootNode);
			inputs = rootNode.kids;
			filterListeners(inputs, listeners);

			addReceivers(elm.ports.outgoing);
			if (display !== Display.NONE)
			{
				var graphicsNode = initGraphics(elm, Module);
			}
			if (typeof moduleToReplace !== 'undefined')
			{
				hotSwap(moduleToReplace, elm);

				// rerender scene if graphics are enabled.
				if (typeof graphicsNode !== 'undefined')
				{
					graphicsNode.recv(0, true, 0);
				}
			}

			return {
				swap: swap,
				ports: elm.ports.outgoing,
				dispose: dispose
			};
		};

		function checkPorts(elm)
		{
			var portUses = elm.ports.uses;
			for (var key in portUses)
			{
				var uses = portUses[key]
				if (uses === 0)
				{
					throw new Error(
						"Initialization Error: provided port '" + key +
						"' to a module that does not take it as in input.\n" +
						"Remove '" + key + "' from the module initialization code.");
				}
				else if (uses > 1)
				{
					throw new Error(
						"Initialization Error: port '" + key +
						"' has been declared multiple times in the Elm code.\n" +
						"Remove declarations until there is exactly one.");
				}
			}
		}

		function errorNode(message)
		{
			var code = document.createElement('code');

			var lines = message.split('\n');
			code.appendChild(document.createTextNode(lines[0]));
			code.appendChild(document.createElement('br'));
			code.appendChild(document.createElement('br'));
			for (var i = 1; i < lines.length; ++i)
			{
				code.appendChild(document.createTextNode('\u00A0 \u00A0 ' + lines[i]));
				code.appendChild(document.createElement('br'));
			}
			code.appendChild(document.createElement('br'));
			code.appendChild(document.createTextNode("Open the developer console for more details."));
			return code;
		}


		//// FILTER SIGNALS ////

		// TODO: move this code into the signal module and create a function
		// Signal.initializeGraph that actually instantiates everything.

		function filterListeners(inputs, listeners)
		{
			loop:
			for (var i = listeners.length; i--; )
			{
				var listener = listeners[i];
				for (var j = inputs.length; j--; )
				{
					if (listener.relevantInputs.indexOf(inputs[j].id) >= 0)
					{
						continue loop;
					}
				}
				listener.domNode.removeEventListener(listener.eventName, listener.func);
			}
		}

		function removeListeners(listeners)
		{
			for (var i = listeners.length; i--; )
			{
				var listener = listeners[i];
				listener.domNode.removeEventListener(listener.eventName, listener.func);
			}
		}

		// add receivers for built-in ports if they are defined
		function addReceivers(ports)
		{
			if ('log' in ports)
			{
				ports.log.subscribe(function(v) { console.log(v) });
			}
			if ('stdout' in ports)
			{
				var process = process || {};
				var handler = process.stdout
					? function(v) { process.stdout.write(v); }
					: function(v) { console.log(v); };
				ports.stdout.subscribe(handler);
			}
			if ('stderr' in ports)
			{
				var process = process || {};
				var handler = process.stderr
					? function(v) { process.stderr.write(v); }
					: function(v) { console.log('Error:' + v); };
				ports.stderr.subscribe(handler);
			}
			if ('title' in ports)
			{
				if (typeof ports.title === 'string')
				{
					document.title = ports.title;
				}
				else
				{
					ports.title.subscribe(function(v) { document.title = v; });
				}
			}
			if ('redirect' in ports)
			{
				ports.redirect.subscribe(function(v) {
					if (v.length > 0)
					{
						window.location = v;
					}
				});
			}
			if ('favicon' in ports)
			{
				if (typeof ports.favicon === 'string')
				{
					changeFavicon(ports.favicon);
				}
				else
				{
					ports.favicon.subscribe(changeFavicon);
				}
			}
			function changeFavicon(src)
			{
				var link = document.createElement('link');
				var oldLink = document.getElementById('elm-favicon');
				link.id = 'elm-favicon';
				link.rel = 'shortcut icon';
				link.href = src;
				if (oldLink)
				{
					document.head.removeChild(oldLink);
				}
				document.head.appendChild(link);
			}
		}


		// returns a boolean representing whether the node is alive or not.
		function trimDeadNodes(node)
		{
			if (node.isOutput)
			{
				return true;
			}

			var liveKids = [];
			for (var i = node.kids.length; i--; )
			{
				var kid = node.kids[i];
				if (trimDeadNodes(kid).isAlive)
				{
					liveKids.push(kid);
				}
			}
			node.kids = liveKids;

			return liveKids.length > 0;
		}


		////  RENDERING  ////

		function initGraphics(elm, Module)
		{
			if (!('main' in Module))
			{
				throw new Error("'main' is missing! What do I display?!");
			}

			var signalGraph = Module.main;

			// make sure the signal graph is actually a signal & extract the visual model
			if (!('notify' in signalGraph))
			{
				signalGraph = Elm.Varying.make(elm).constant(signalGraph);
			}
			var initialScene = signalGraph.value;

			// Figure out what the render functions should be
			var render;
			var update;
			if (initialScene.props)
			{
				var Element = Elm.Native.Graphics.Element.make(elm);
				render = Element.render;
				update = Element.updateAndReplace;
			}
			else
			{
				var VirtualDom = Elm.Native.VirtualDom.make(elm);
				render = VirtualDom.render;
				update = VirtualDom.updateAndReplace;
			}

			// Add the initialScene to the DOM
			var container = elm.node;
			var node = render(initialScene);
			while (container.firstChild)
			{
				container.removeChild(container.firstChild);
			}
			container.appendChild(node);

			var _requestAnimationFrame =
				typeof requestAnimationFrame !== 'undefined'
					? requestAnimationFrame
					: function(cb) { setTimeout(cb, 1000/60); }
					;

			// domUpdate is called whenever the main Signal changes.
			//
			// domUpdate and drawCallback implement a small state machine in order
			// to schedule only 1 draw per animation frame. This enforces that
			// once draw has been called, it will not be called again until the
			// next frame.
			//
			// drawCallback is scheduled whenever
			// 1. The state transitions from PENDING_REQUEST to EXTRA_REQUEST, or
			// 2. The state transitions from NO_REQUEST to PENDING_REQUEST
			//
			// Invariants:
			// 1. In the NO_REQUEST state, there is never a scheduled drawCallback.
			// 2. In the PENDING_REQUEST and EXTRA_REQUEST states, there is always exactly 1
			//    scheduled drawCallback.
			var NO_REQUEST = 0;
			var PENDING_REQUEST = 1;
			var EXTRA_REQUEST = 2;
			var state = NO_REQUEST;
			var savedScene = initialScene;
			var scheduledScene = initialScene;

			function domUpdate(newScene)
			{
				scheduledScene = newScene;

				switch (state)
				{
					case NO_REQUEST:
						_requestAnimationFrame(drawCallback);
						state = PENDING_REQUEST;
						return;
					case PENDING_REQUEST:
						state = PENDING_REQUEST;
						return;
					case EXTRA_REQUEST:
						state = PENDING_REQUEST;
						return;
				}
			}

			function drawCallback()
			{
				switch (state)
				{
					case NO_REQUEST:
						// This state should not be possible. How can there be no
						// request, yet somehow we are actively fulfilling a
						// request?
						throw new Error(
							"Unexpected draw callback.\n" +
							"Please report this to <https://github.com/elm-lang/core/issues>."
						);

					case PENDING_REQUEST:
						// At this point, we do not *know* that another frame is
						// needed, but we make an extra request to rAF just in
						// case. It's possible to drop a frame if rAF is called
						// too late, so we just do it preemptively.
						_requestAnimationFrame(drawCallback);
						state = EXTRA_REQUEST;

						// There's also stuff we definitely need to draw.
						draw();
						return;

					case EXTRA_REQUEST:
						// Turns out the extra request was not needed, so we will
						// stop calling rAF. No reason to call it all the time if
						// no one needs it.
						state = NO_REQUEST;
						return;
				}
			}

			function draw()
			{
				update(elm.node.firstChild, savedScene, scheduledScene);
				if (elm.Native.Window)
				{
					elm.Native.Window.values.resizeIfNeeded();
				}
				savedScene = scheduledScene;
			}

			var renderer = Elm.Native.Signal.make(elm).output(domUpdate, signalGraph);

			// must check for resize after 'renderer' is created so
			// that changes show up.
			if (elm.Native.Window)
			{
				elm.Native.Window.values.resizeIfNeeded();
			}

			return renderer;
		}

		//// HOT SWAPPING ////

		// Returns boolean indicating if the swap was successful.
		// Requires that the two signal graphs have exactly the same
		// structure.
		function hotSwap(from, to)
		{
			function similar(nodeOld,nodeNew)
			{
				var idOkay = nodeOld.id === nodeNew.id;
				var lengthOkay = nodeOld.kids.length === nodeNew.kids.length;
				return idOkay && lengthOkay;
			}
			function swap(nodeOld,nodeNew)
			{
				nodeNew.value = nodeOld.value;
				return true;
			}
			var canSwap = depthFirstTraversals(similar, from.inputs, to.inputs);
			if (canSwap)
			{
				depthFirstTraversals(swap, from.inputs, to.inputs);
			}
			from.node.parentNode.replaceChild(to.node, from.node);

			return canSwap;
		}

		// Returns false if the node operation f ever fails.
		function depthFirstTraversals(f, queueOld, queueNew)
		{
			if (queueOld.length !== queueNew.length)
			{
				return false;
			}
			queueOld = queueOld.slice(0);
			queueNew = queueNew.slice(0);

			var seen = [];
			while (queueOld.length > 0 && queueNew.length > 0)
			{
				var nodeOld = queueOld.pop();
				var nodeNew = queueNew.pop();
				if (seen.indexOf(nodeOld.id) < 0)
				{
					if (!f(nodeOld, nodeNew))
					{
						return false;
					}
					queueOld = queueOld.concat(nodeOld.kids);
					queueNew = queueNew.concat(nodeNew.kids);
					seen.push(nodeOld.id);
				}
			}
			return true;
		}
	}());

	function F2(fun)
	{
		function wrapper(a) { return function(b) { return fun(a,b) } }
		wrapper.arity = 2;
		wrapper.func = fun;
		return wrapper;
	}

	function F3(fun)
	{
		function wrapper(a) {
			return function(b) { return function(c) { return fun(a,b,c) }}
		}
		wrapper.arity = 3;
		wrapper.func = fun;
		return wrapper;
	}

	function F4(fun)
	{
		function wrapper(a) { return function(b) { return function(c) {
			return function(d) { return fun(a,b,c,d) }}}
		}
		wrapper.arity = 4;
		wrapper.func = fun;
		return wrapper;
	}

	function F5(fun)
	{
		function wrapper(a) { return function(b) { return function(c) {
			return function(d) { return function(e) { return fun(a,b,c,d,e) }}}}
		}
		wrapper.arity = 5;
		wrapper.func = fun;
		return wrapper;
	}

	function F6(fun)
	{
		function wrapper(a) { return function(b) { return function(c) {
			return function(d) { return function(e) { return function(f) {
			return fun(a,b,c,d,e,f) }}}}}
		}
		wrapper.arity = 6;
		wrapper.func = fun;
		return wrapper;
	}

	function F7(fun)
	{
		function wrapper(a) { return function(b) { return function(c) {
			return function(d) { return function(e) { return function(f) {
			return function(g) { return fun(a,b,c,d,e,f,g) }}}}}}
		}
		wrapper.arity = 7;
		wrapper.func = fun;
		return wrapper;
	}

	function F8(fun)
	{
		function wrapper(a) { return function(b) { return function(c) {
			return function(d) { return function(e) { return function(f) {
			return function(g) { return function(h) {
			return fun(a,b,c,d,e,f,g,h)}}}}}}}
		}
		wrapper.arity = 8;
		wrapper.func = fun;
		return wrapper;
	}

	function F9(fun)
	{
		function wrapper(a) { return function(b) { return function(c) {
			return function(d) { return function(e) { return function(f) {
			return function(g) { return function(h) { return function(i) {
			return fun(a,b,c,d,e,f,g,h,i) }}}}}}}}
		}
		wrapper.arity = 9;
		wrapper.func = fun;
		return wrapper;
	}

	function A2(fun,a,b)
	{
		return fun.arity === 2
			? fun.func(a,b)
			: fun(a)(b);
	}
	function A3(fun,a,b,c)
	{
		return fun.arity === 3
			? fun.func(a,b,c)
			: fun(a)(b)(c);
	}
	function A4(fun,a,b,c,d)
	{
		return fun.arity === 4
			? fun.func(a,b,c,d)
			: fun(a)(b)(c)(d);
	}
	function A5(fun,a,b,c,d,e)
	{
		return fun.arity === 5
			? fun.func(a,b,c,d,e)
			: fun(a)(b)(c)(d)(e);
	}
	function A6(fun,a,b,c,d,e,f)
	{
		return fun.arity === 6
			? fun.func(a,b,c,d,e,f)
			: fun(a)(b)(c)(d)(e)(f);
	}
	function A7(fun,a,b,c,d,e,f,g)
	{
		return fun.arity === 7
			? fun.func(a,b,c,d,e,f,g)
			: fun(a)(b)(c)(d)(e)(f)(g);
	}
	function A8(fun,a,b,c,d,e,f,g,h)
	{
		return fun.arity === 8
			? fun.func(a,b,c,d,e,f,g,h)
			: fun(a)(b)(c)(d)(e)(f)(g)(h);
	}
	function A9(fun,a,b,c,d,e,f,g,h,i)
	{
		return fun.arity === 9
			? fun.func(a,b,c,d,e,f,g,h,i)
			: fun(a)(b)(c)(d)(e)(f)(g)(h)(i);
	}
>>>>>>> 335010df
}<|MERGE_RESOLUTION|>--- conflicted
+++ resolved
@@ -1,575 +1,6 @@
 
 if (!Elm.fullscreen) {
 
-<<<<<<< HEAD
-    (function() {
-        'use strict';
-
-        var Display = { FULLSCREEN: 0, COMPONENT: 1, NONE: 2 };
-
-        Elm.fullscreen = function(module, ports) {
-            var container = document.createElement('div');
-            document.body.appendChild(container);
-            return init(Display.FULLSCREEN, container, module, ports || {});
-        };
-
-        Elm.embed = function(module, container, ports) {
-            var tag = container.tagName;
-            if (tag !== 'DIV') {
-                throw new Error('Elm.node must be given a DIV, not a ' + tag + '.');
-            }
-            return init(Display.COMPONENT, container, module, ports || {});
-        };
-
-        Elm.worker = function(module, ports) {
-            return init(Display.NONE, {}, module, ports || {});
-        };
-
-        function init(display, container, module, ports, moduleToReplace) {
-            // defining state needed for an instance of the Elm RTS
-            var inputs = [];
-
-            /* OFFSET
-             * Elm's time traveling debugger lets you pause time. This means
-             * "now" may be shifted a bit into the past. By wrapping Date.now()
-             * we can manage this.
-             */
-            var timer = {
-                programStart : Date.now(),
-                now: function() {
-                    return Date.now();
-                }
-            };
-
-            var updateInProgress = false;
-            function notify(id, v) {
-                if (updateInProgress) {
-                    throw new Error(
-                        'The notify function has been called synchronously!\n' +
-                        'This can lead to frames being dropped.\n' +
-                        'Definitely report this to <https://github.com/elm-lang/Elm/issues>\n');
-                }
-                updateInProgress = true;
-                var timestep = timer.now();
-                for (var i = inputs.length; i--; ) {
-                    inputs[i].recv(timestep, id, v);
-                }
-                updateInProgress = false;
-            }
-            function setTimeout(func, delay) {
-                return window.setTimeout(func, delay);
-            }
-
-            var listeners = [];
-            function addListener(relevantInputs, domNode, eventName, func) {
-                domNode.addEventListener(eventName, func);
-                var listener = {
-                    relevantInputs: relevantInputs,
-                    domNode: domNode,
-                    eventName: eventName,
-                    func: func
-                };
-                listeners.push(listener);
-            }
-
-            var portUses = {}
-            for (var key in ports) {
-                portUses[key] = 0;
-            }
-            // create the actual RTS. Any impure modules will attach themselves to this
-            // object. This permits many Elm programs to be embedded per document.
-            var elm = {
-                notify: notify,
-                setTimeout: setTimeout,
-                node: container,
-                addListener: addListener,
-                inputs: inputs,
-                timer: timer,
-                ports: { incoming:ports, outgoing:{}, uses:portUses },
-
-                isFullscreen: function() { return display === Display.FULLSCREEN; },
-                isEmbed: function() { return display === Display.COMPONENT; },
-                isWorker: function() { return display === Display.NONE; }
-            };
-
-            function swap(newModule) {
-                removeListeners(listeners);
-                var div = document.createElement('div');
-                var newElm = init(display, div, newModule, ports, elm);
-                inputs = [];
-                // elm.swap = newElm.swap;
-                return newElm;
-            }
-
-            function dispose() {
-                removeListeners(listeners);
-                inputs = [];
-            }
-
-            var Module = {};
-            try {
-                Module = module.make(elm);
-                checkPorts(elm);
-            }
-            catch (error) {
-                if (typeof container.appendChild == 'undefined') {
-                    console.log(error.message);
-                } else {
-                    container.appendChild(errorNode(error.message));
-                }
-                throw error;
-            }
-            inputs = filterDeadInputs(inputs);
-            filterListeners(inputs, listeners);
-            addReceivers(elm.ports.outgoing);
-            if (display !== Display.NONE) {
-                var graphicsNode = initGraphics(elm, Module);
-            }
-            if (typeof moduleToReplace !== 'undefined') {
-                hotSwap(moduleToReplace, elm);
-
-                // rerender scene if graphics are enabled.
-                if (typeof graphicsNode !== 'undefined') {
-                    graphicsNode.recv(0, true, 0);
-                }
-            }
-
-            return {
-                swap:swap,
-                ports:elm.ports.outgoing,
-                dispose:dispose
-            };
-        };
-
-        function checkPorts(elm) {
-            var portUses = elm.ports.uses;
-            for (var key in portUses) {
-                var uses = portUses[key]
-                if (uses === 0) {
-                    throw new Error(
-                        "Initialization Error: provided port '" + key +
-                        "' to a module that does not take it as in input.\n" +
-                        "Remove '" + key + "' from the module initialization code.");
-                } else if (uses > 1) {
-                    throw new Error(
-                        "Initialization Error: port '" + key +
-                        "' has been declared multiple times in the Elm code.\n" +
-                        "Remove declarations until there is exactly one.");
-                }
-            }
-        }
-
-        function errorNode(message) {
-            var code = document.createElement('code');
-
-            var lines = message.split('\n');
-            code.appendChild(document.createTextNode(lines[0]));
-            code.appendChild(document.createElement('br'));
-            code.appendChild(document.createElement('br'));
-            for (var i = 1; i < lines.length; ++i) {
-                code.appendChild(document.createTextNode('\u00A0 \u00A0 ' + lines[i]));
-                code.appendChild(document.createElement('br'));
-            }
-            code.appendChild(document.createElement('br'));
-            code.appendChild(document.createTextNode("Open the developer console for more details."));
-            return code;
-        }
-
-
-        //// FILTER SIGNALS ////
-
-        // TODO: move this code into the signal module and create a function
-        // Signal.initializeGraph that actually instantiates everything.
-
-        function filterListeners(inputs, listeners) {
-            loop:
-            for (var i = listeners.length; i--; ) {
-                var listener = listeners[i];
-                for (var j = inputs.length; j--; ) {
-                    if (listener.relevantInputs.indexOf(inputs[j].id) >= 0) {
-                        continue loop;
-                    }
-                }
-                listener.domNode.removeEventListener(listener.eventName, listener.func);
-            }
-        }
-
-        function removeListeners(listeners) {
-            for (var i = listeners.length; i--; ) {
-                var listener = listeners[i];
-                listener.domNode.removeEventListener(listener.eventName, listener.func);
-            }
-        }
-
-        // add receivers for built-in ports if they are defined
-        function addReceivers(ports) {
-            if ('log' in ports) {
-                ports.log.subscribe(function(v) { console.log(v) });
-            }
-            if ('stdout' in ports) {
-                var process = process || {};
-                var handler = process.stdout
-                    ? function(v) { process.stdout.write(v); }
-                    : function(v) { console.log(v); };
-                ports.stdout.subscribe(handler);
-            }
-            if ('stderr' in ports) {
-                var process = process || {};
-                var handler = process.stderr
-                    ? function(v) { process.stderr.write(v); }
-                    : function(v) { console.error(v); };
-                ports.stderr.subscribe(handler);
-            }
-            if ('title' in ports) {
-                if (typeof ports.title === 'string') {
-                    document.title = ports.title;
-                } else {
-                    ports.title.subscribe(function(v) { document.title = v; });
-                }
-            }
-            if ('redirect' in ports) {
-                ports.redirect.subscribe(function(v) {
-                    if (v.length > 0) window.location = v;
-                });
-            }
-            if ('favicon' in ports) {
-                if (typeof ports.favicon === 'string') {
-                    changeFavicon(ports.favicon);
-                } else {
-                    ports.favicon.subscribe(changeFavicon);
-                }
-            }
-            function changeFavicon(src) {
-                var link = document.createElement('link');
-                var oldLink = document.getElementById('elm-favicon');
-                link.id = 'elm-favicon';
-                link.rel = 'shortcut icon';
-                link.href = src;
-                if (oldLink) {
-                    document.head.removeChild(oldLink);
-                }
-                document.head.appendChild(link);
-            }
-        }
-
-
-        function filterDeadInputs(inputs) {
-            var temp = [];
-            for (var i = inputs.length; i--; ) {
-                if (isAlive(inputs[i])) temp.push(inputs[i]);
-            }
-            return temp;
-        }
-
-
-        function isAlive(input) {
-            if (!('defaultNumberOfKids' in input)) return true;
-            var len = input.kids.length;
-            if (len === 0) return false;
-            if (len > input.defaultNumberOfKids) return true;
-            var alive = false;
-            for (var i = len; i--; ) {
-                alive = alive || isAlive(input.kids[i]);
-            }
-            return alive;
-        }
-
-
-        ////  RENDERING  ////
-
-        function initGraphics(elm, Module) {
-            if (!('main' in Module)) {
-                throw new Error("'main' is missing! What do I display?!");
-            }
-
-            var signalGraph = Module.main;
-
-            // make sure the signal graph is actually a signal & extract the visual model
-            var Signal = Elm.Signal.make(elm);
-            if (!('recv' in signalGraph)) {
-                signalGraph = Signal.constant(signalGraph);
-            }
-            var initialScene = signalGraph.value;
-
-            // Figure out what the render functions should be
-            var render;
-            var update;
-            if (initialScene.props) {
-                var Element = Elm.Native.Graphics.Element.make(elm);
-                render = Element.render;
-                update = Element.updateAndReplace;
-            } else {
-                var VirtualDom = Elm.Native.VirtualDom.make(elm);
-                render = VirtualDom.render;
-                update = VirtualDom.updateAndReplace;
-            }
-
-            // Add the initialScene to the DOM
-            var container = elm.node;
-            var node = render(initialScene);
-            while (container.firstChild) {
-                container.removeChild(container.firstChild);
-            }
-            container.appendChild(node);
-
-            var _requestAnimationFrame =
-                typeof requestAnimationFrame !== 'undefined'
-                    ? requestAnimationFrame
-                    : function(cb) { setTimeout(cb, 1000/60); }
-                    ;
-
-            // domUpdate is called whenever the main Signal changes.
-            //
-            // domUpdate and drawCallback implement a small state machine in order
-            // to schedule only 1 draw per animation frame. This enforces that
-            // once draw has been called, it will not be called again until the
-            // next frame.
-            //
-            // drawCallback is scheduled whenever
-            // 1. The state transitions from PENDING_REQUEST to EXTRA_REQUEST, or
-            // 2. The state transitions from NO_REQUEST to PENDING_REQUEST
-            //
-            // Invariants:
-            // 1. In the NO_REQUEST state, there is never a scheduled drawCallback.
-            // 2. In the PENDING_REQUEST and EXTRA_REQUEST states, there is always exactly 1
-            //    scheduled drawCallback.
-            var NO_REQUEST = 0;
-            var PENDING_REQUEST = 1;
-            var EXTRA_REQUEST = 2;
-            var state = NO_REQUEST;
-            var savedScene = initialScene;
-            var scheduledScene = initialScene;
-
-            function domUpdate(newScene) {
-                scheduledScene = newScene;
-
-                switch (state) {
-                    case NO_REQUEST:
-                        _requestAnimationFrame(drawCallback);
-                        state = PENDING_REQUEST;
-                        return;
-                    case PENDING_REQUEST:
-                        state = PENDING_REQUEST;
-                        return;
-                    case EXTRA_REQUEST:
-                        state = PENDING_REQUEST;
-                        return;
-                }
-            }
-
-            function drawCallback() {
-                switch (state) {
-                    case NO_REQUEST:
-                        // This state should not be possible. How can there be no
-                        // request, yet somehow we are actively fulfilling a
-                        // request?
-                        throw new Error(
-                            "Unexpected draw callback.\n" +
-                            "Please report this to <https://github.com/elm-lang/core/issues>."
-                        );
-
-                    case PENDING_REQUEST:
-                        // At this point, we do not *know* that another frame is
-                        // needed, but we make an extra request to rAF just in
-                        // case. It's possible to drop a frame if rAF is called
-                        // too late, so we just do it preemptively.
-                        _requestAnimationFrame(drawCallback);
-                        state = EXTRA_REQUEST;
-
-                        // There's also stuff we definitely need to draw.
-                        draw();
-                        return;
-
-                    case EXTRA_REQUEST:
-                        // Turns out the extra request was not needed, so we will
-                        // stop calling rAF. No reason to call it all the time if
-                        // no one needs it.
-                        state = NO_REQUEST;
-                        return;
-                }
-            }
-
-            function draw() {
-                update(elm.node.firstChild, savedScene, scheduledScene);
-                if (elm.Native.Window) {
-                    elm.Native.Window.values.resizeIfNeeded();
-                }
-                savedScene = scheduledScene;
-            }
-
-            var renderer = A2(Signal.map, domUpdate, signalGraph);
-
-            // must check for resize after 'renderer' is created so
-            // that changes show up.
-            if (elm.Native.Window) {
-                elm.Native.Window.values.resizeIfNeeded();
-            }
-
-            return renderer;
-        }
-
-        //// HOT SWAPPING ////
-
-        // Returns boolean indicating if the swap was successful.
-        // Requires that the two signal graphs have exactly the same
-        // structure.
-        function hotSwap(from, to) {
-            function similar(nodeOld,nodeNew) {
-                var idOkay = nodeOld.id === nodeNew.id;
-                var lengthOkay = nodeOld.kids.length === nodeNew.kids.length;
-                return idOkay && lengthOkay;
-            }
-            function swap(nodeOld,nodeNew) {
-                nodeNew.value = nodeOld.value;
-                return true;
-            }
-            var canSwap = depthFirstTraversals(similar, from.inputs, to.inputs);
-            if (canSwap) {
-                depthFirstTraversals(swap, from.inputs, to.inputs);
-            }
-            from.node.parentNode.replaceChild(to.node, from.node);
-
-            return canSwap;
-        }
-
-        // Returns false if the node operation f ever fails.
-        function depthFirstTraversals(f, queueOld, queueNew) {
-            if (queueOld.length !== queueNew.length) return false;
-            queueOld = queueOld.slice(0);
-            queueNew = queueNew.slice(0);
-
-            var seen = [];
-            while (queueOld.length > 0 && queueNew.length > 0) {
-                var nodeOld = queueOld.pop();
-                var nodeNew = queueNew.pop();
-                if (seen.indexOf(nodeOld.id) < 0) {
-                    if (!f(nodeOld, nodeNew)) return false;
-                    queueOld = queueOld.concat(nodeOld.kids);
-                    queueNew = queueNew.concat(nodeNew.kids);
-                    seen.push(nodeOld.id);
-                }
-            }
-            return true;
-        }
-    }());
-
-    function F2(fun) {
-        function wrapper(a) { return function(b) { return fun(a,b) } }
-        wrapper.arity = 2;
-        wrapper.func = fun;
-        return wrapper;
-    }
-
-    function F3(fun) {
-        function wrapper(a) {
-            return function(b) { return function(c) { return fun(a,b,c) }}
-        }
-        wrapper.arity = 3;
-        wrapper.func = fun;
-        return wrapper;
-    }
-
-    function F4(fun) {
-        function wrapper(a) { return function(b) { return function(c) {
-            return function(d) { return fun(a,b,c,d) }}}
-        }
-        wrapper.arity = 4;
-        wrapper.func = fun;
-        return wrapper;
-    }
-
-    function F5(fun) {
-        function wrapper(a) { return function(b) { return function(c) {
-            return function(d) { return function(e) { return fun(a,b,c,d,e) }}}}
-        }
-        wrapper.arity = 5;
-        wrapper.func = fun;
-        return wrapper;
-    }
-
-    function F6(fun) {
-        function wrapper(a) { return function(b) { return function(c) {
-            return function(d) { return function(e) { return function(f) {
-            return fun(a,b,c,d,e,f) }}}}}
-        }
-        wrapper.arity = 6;
-        wrapper.func = fun;
-        return wrapper;
-    }
-
-    function F7(fun) {
-        function wrapper(a) { return function(b) { return function(c) {
-            return function(d) { return function(e) { return function(f) {
-            return function(g) { return fun(a,b,c,d,e,f,g) }}}}}}
-        }
-        wrapper.arity = 7;
-        wrapper.func = fun;
-        return wrapper;
-    }
-
-    function F8(fun) {
-        function wrapper(a) { return function(b) { return function(c) {
-            return function(d) { return function(e) { return function(f) {
-            return function(g) { return function(h) {
-            return fun(a,b,c,d,e,f,g,h)}}}}}}}
-        }
-        wrapper.arity = 8;
-        wrapper.func = fun;
-        return wrapper;
-    }
-
-    function F9(fun) {
-        function wrapper(a) { return function(b) { return function(c) {
-            return function(d) { return function(e) { return function(f) {
-            return function(g) { return function(h) { return function(i) {
-            return fun(a,b,c,d,e,f,g,h,i) }}}}}}}}
-        }
-        wrapper.arity = 9;
-        wrapper.func = fun;
-        return wrapper;
-    }
-
-    function A2(fun,a,b) {
-        return fun.arity === 2
-            ? fun.func(a,b)
-            : fun(a)(b);
-    }
-    function A3(fun,a,b,c) {
-        return fun.arity === 3
-            ? fun.func(a,b,c)
-            : fun(a)(b)(c);
-    }
-    function A4(fun,a,b,c,d) {
-        return fun.arity === 4
-            ? fun.func(a,b,c,d)
-            : fun(a)(b)(c)(d);
-    }
-    function A5(fun,a,b,c,d,e) {
-        return fun.arity === 5
-            ? fun.func(a,b,c,d,e)
-            : fun(a)(b)(c)(d)(e);
-    }
-    function A6(fun,a,b,c,d,e,f) {
-        return fun.arity === 6
-            ? fun.func(a,b,c,d,e,f)
-            : fun(a)(b)(c)(d)(e)(f);
-    }
-    function A7(fun,a,b,c,d,e,f,g) {
-        return fun.arity === 7
-            ? fun.func(a,b,c,d,e,f,g)
-            : fun(a)(b)(c)(d)(e)(f)(g);
-    }
-    function A8(fun,a,b,c,d,e,f,g,h) {
-        return fun.arity === 8
-            ? fun.func(a,b,c,d,e,f,g,h)
-            : fun(a)(b)(c)(d)(e)(f)(g)(h);
-    }
-    function A9(fun,a,b,c,d,e,f,g,h,i) {
-        return fun.arity === 9
-            ? fun.func(a,b,c,d,e,f,g,h,i)
-            : fun(a)(b)(c)(d)(e)(f)(g)(h)(i);
-    }
-=======
 	(function() {
 		'use strict';
 
@@ -639,7 +70,7 @@
 			}
 			function setTimeout(func, delay)
 			{
-				window.setTimeout(func, delay);
+				return window.setTimeout(func, delay);
 			}
 
 			var listeners = [];
@@ -836,7 +267,7 @@
 				var process = process || {};
 				var handler = process.stderr
 					? function(v) { process.stderr.write(v); }
-					: function(v) { console.log('Error:' + v); };
+					: function(v) { console.error(v); };
 				ports.stderr.subscribe(handler);
 			}
 			if ('title' in ports)
@@ -1245,5 +676,4 @@
 			? fun.func(a,b,c,d,e,f,g,h,i)
 			: fun(a)(b)(c)(d)(e)(f)(g)(h)(i);
 	}
->>>>>>> 335010df
 }