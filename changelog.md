--- conflicted
+++ resolved
@@ -40,13 +40,10 @@
   * Change types of `head`, `tail`, `maximum`, `minimum` by wrapping output in `Maybe`
   * Move `leftAligned`, `centered`, `rightAligned` from `Text` to `Graphics.Element`
   * Move `asText` from `Text` to `Graphics.Element`, renaming it to `show` in the process
-<<<<<<< HEAD
   * Remove `Text.plainText` (can be replaced by `Graphics.Element.leftAligned << Text.fromString`)
-=======
   * Change type of `Keyboard.keysDown` from `Signal (List KeyCode)` to `Signal (Set KeyCode)`
   * Remove `Keyboard.directions`
   * Rename `Keyboard.lastPressed` to `Keyboard.presses`
->>>>>>> 08c6a42a
 
 
 # 0.14
